--- conflicted
+++ resolved
@@ -8,13 +8,10 @@
 import json
 from pathlib import Path
 
-<<<<<<< HEAD
+
 from biomni.agent import A1
 from biomni.utils import pretty_print
-=======
-from Biomni.biomni.agent.a1 import A1
-from Biomni.biomni.utils import pretty_print
->>>>>>> 81cdc59e
+
 from langchain_core.messages import HumanMessage
 
 
